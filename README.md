--- conflicted
+++ resolved
@@ -199,7 +199,6 @@
 
 | Module      | Description                               | Status |
 |-------------|-------------------------------------------|--------|
-<<<<<<< HEAD
 | **base**    | Channels, Select, Defer, Result types           | ✅ Implemented |
 | **sync**    | Mutex, WaitGroup, Once, synchronization         | ✅ Implemented |
 | **time**    | Duration, Timer, Ticker, time utilities         | ✅ Implemented |
@@ -211,15 +210,6 @@
 
 > All modules are integrated in a single library for optimal performance and ease of use.
 
-=======
-| [io](https://github.com/gocxx/io)       | `Reader`, `Writer`, `Copy`, etc.                 | 🔜 Planned |
-| [net](https://github.com/gocxx/net)     | TCP/UDP, `Dial`, `Listener`, etc.                | 🔜 Planned |
-| [sync](https://github.com/gocxx/sync)   | `Mutex`, `Once`, `WaitGroup`, etc.               | 🔜 Planned |
-| [errors](https://github.com/gocxx/errors) | Error wrapping, contextual errors                | 🔜 Planned |
-| [context](https://github.com/gocxx/context) | Cancellable and timeout-aware operations      | 🔜 Planned |
-| [fmt](https://github.com/gocxx/fmt)     | `Printf`-style formatting, stream formatting     | 🔜 Planned |
-
->>>>>>> 50e92f55
 ---
 
 ## 🔧 Goals
